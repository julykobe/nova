# vim: tabstop=4 shiftwidth=4 softtabstop=4

# Copyright 2010 United States Government as represented by the
# Administrator of the National Aeronautics and Space Administration.
# All Rights Reserved.
#
#    Licensed under the Apache License, Version 2.0 (the "License"); you may
#    not use this file except in compliance with the License. You may obtain
#    a copy of the License at
#
#         http://www.apache.org/licenses/LICENSE-2.0
#
#    Unless required by applicable law or agreed to in writing, software
#    distributed under the License is distributed on an "AS IS" BASIS, WITHOUT
#    WARRANTIES OR CONDITIONS OF ANY KIND, either express or implied. See the
#    License for the specific language governing permissions and limitations
#    under the License.

"""Handles all requests relating to instances (guest vms)."""

import eventlet
import novaclient
import re
import time

from nova import block_device
from nova import db
from nova import exception
from nova import flags
import nova.image
from nova import log as logging
from nova import network
from nova import quota
from nova import rpc
from nova import utils
from nova import volume
from nova.compute import instance_types
from nova.compute import power_state
from nova.compute.utils import terminate_volumes
from nova.scheduler import api as scheduler_api
from nova.db import base


LOG = logging.getLogger('nova.compute.api')


FLAGS = flags.FLAGS
flags.DECLARE('vncproxy_topic', 'nova.vnc')
flags.DEFINE_integer('find_host_timeout', 30,
                     'Timeout after NN seconds when looking for a host.')


def generate_default_hostname(instance):
    """Default function to generate a hostname given an instance reference."""
    display_name = instance['display_name']
    if display_name is None:
        return 'server_%d' % (instance['id'],)
    table = ''
    deletions = ''
    for i in xrange(256):
        c = chr(i)
        if ('a' <= c <= 'z') or ('0' <= c <= '9') or (c == '-'):
            table += c
        elif c == ' ':
            table += '_'
        elif ('A' <= c <= 'Z'):
            table += c.lower()
        else:
            table += '\0'
            deletions += c
    if isinstance(display_name, unicode):
        display_name = display_name.encode('latin-1', 'ignore')
    return display_name.translate(table, deletions)


def _is_able_to_shutdown(instance, instance_id):
    states = {'terminating': "Instance %s is already being terminated",
              'migrating': "Instance %s is being migrated",
              'stopping': "Instance %s is being stopped"}
    msg = states.get(instance['state_description'])
    if msg:
        LOG.warning(_(msg), instance_id)
        return False

    return True


class API(base.Base):
    """API for interacting with the compute manager."""

    def __init__(self, image_service=None, network_api=None,
                 volume_api=None, hostname_factory=generate_default_hostname,
                 **kwargs):
        self.image_service = image_service or \
                nova.image.get_default_image_service()

        if not network_api:
            network_api = network.API()
        self.network_api = network_api
        if not volume_api:
            volume_api = volume.API()
        self.volume_api = volume_api
        self.hostname_factory = hostname_factory
        super(API, self).__init__(**kwargs)

    def _check_injected_file_quota(self, context, injected_files):
        """Enforce quota limits on injected files.

        Raises a QuotaError if any limit is exceeded.
        """
        if injected_files is None:
            return
        limit = quota.allowed_injected_files(context, len(injected_files))
        if len(injected_files) > limit:
            raise quota.QuotaError(code="OnsetFileLimitExceeded")
        path_limit = quota.allowed_injected_file_path_bytes(context)
        for path, content in injected_files:
            if len(path) > path_limit:
                raise quota.QuotaError(code="OnsetFilePathLimitExceeded")
            content_limit = quota.allowed_injected_file_content_bytes(
                                                    context, len(content))
            if len(content) > content_limit:
                raise quota.QuotaError(code="OnsetFileContentLimitExceeded")

    def _check_metadata_properties_quota(self, context, metadata=None):
        """Enforce quota limits on metadata properties."""
        if not metadata:
            metadata = {}
        num_metadata = len(metadata)
        quota_metadata = quota.allowed_metadata_items(context, num_metadata)
        if quota_metadata < num_metadata:
            pid = context.project_id
            msg = _("Quota exceeded for %(pid)s, tried to set "
                    "%(num_metadata)s metadata properties") % locals()
            LOG.warn(msg)
            raise quota.QuotaError(msg, "MetadataLimitExceeded")

        # Because metadata is stored in the DB, we hard-code the size limits
        # In future, we may support more variable length strings, so we act
        #  as if this is quota-controlled for forwards compatibility
        for k, v in metadata.iteritems():
            if len(k) > 255 or len(v) > 255:
                pid = context.project_id
                msg = _("Quota exceeded for %(pid)s, metadata property "
                        "key or value too long") % locals()
                LOG.warn(msg)
                raise quota.QuotaError(msg, "MetadataLimitExceeded")

    def _check_requested_networks(self, context, requested_networks):
        """ Check if the networks requested belongs to the project
            and the fixed IP address for each network provided is within
            same the network block
        """
        if requested_networks is None:
            return

        self.network_api.validate_networks(context, requested_networks)

    def _check_create_parameters(self, context, instance_type,
               image_href, kernel_id=None, ramdisk_id=None,
               min_count=None, max_count=None,
               display_name='', display_description='',
               key_name=None, key_data=None, security_group='default',
               availability_zone=None, user_data=None, metadata=None,
               injected_files=None, admin_password=None, zone_blob=None,
<<<<<<< HEAD
               reservation_id=None, requested_networks=None):
=======
               reservation_id=None, access_ip_v4=None, access_ip_v6=None):
>>>>>>> 71f039b9
        """Verify all the input parameters regardless of the provisioning
        strategy being performed."""

        if not instance_type:
            instance_type = instance_types.get_default_instance_type()
        if not min_count:
            min_count = 1
        if not max_count:
            max_count = min_count
        if not metadata:
            metadata = {}

        num_instances = quota.allowed_instances(context, max_count,
                                                instance_type)
        if num_instances < min_count:
            pid = context.project_id
            LOG.warn(_("Quota exceeded for %(pid)s,"
                    " tried to run %(min_count)s instances") % locals())
            if num_instances <= 0:
                message = _("Instance quota exceeded. You cannot run any "
                            "more instances of this type.")
            else:
                message = _("Instance quota exceeded. You can only run %s "
                            "more instances of this type.") % num_instances
            raise quota.QuotaError(message, "InstanceLimitExceeded")

        self._check_metadata_properties_quota(context, metadata)
        self._check_injected_file_quota(context, injected_files)
        self._check_requested_networks(context, requested_networks)

        (image_service, image_id) = nova.image.get_image_service(image_href)
        image = image_service.show(context, image_id)

        os_type = None
        if 'properties' in image and 'os_type' in image['properties']:
            os_type = image['properties']['os_type']
        architecture = None
        if 'properties' in image and 'arch' in image['properties']:
            architecture = image['properties']['arch']
        vm_mode = None
        if 'properties' in image and 'vm_mode' in image['properties']:
            vm_mode = image['properties']['vm_mode']

        if kernel_id is None:
            kernel_id = image['properties'].get('kernel_id', None)
        if ramdisk_id is None:
            ramdisk_id = image['properties'].get('ramdisk_id', None)
        # FIXME(sirp): is there a way we can remove null_kernel?
        # No kernel and ramdisk for raw images
        if kernel_id == str(FLAGS.null_kernel):
            kernel_id = None
            ramdisk_id = None
            LOG.debug(_("Creating a raw instance"))
        # Make sure we have access to kernel and ramdisk (if not raw)
        logging.debug("Using Kernel=%s, Ramdisk=%s" %
                       (kernel_id, ramdisk_id))
        if kernel_id:
            image_service.show(context, kernel_id)
        if ramdisk_id:
            image_service.show(context, ramdisk_id)

        self.ensure_default_security_group(context)

        if key_data is None and key_name:
            key_pair = db.key_pair_get(context, context.user_id, key_name)
            key_data = key_pair['public_key']

        if reservation_id is None:
            reservation_id = utils.generate_uid('r')

        root_device_name = block_device.properties_root_device_name(
            image['properties'])

        base_options = {
            'reservation_id': reservation_id,
            'image_ref': image_href,
            'kernel_id': kernel_id or '',
            'ramdisk_id': ramdisk_id or '',
            'state': 0,
            'state_description': 'scheduling',
            'user_id': context.user_id,
            'project_id': context.project_id,
            'launch_time': time.strftime('%Y-%m-%dT%H:%M:%SZ', time.gmtime()),
            'instance_type_id': instance_type['id'],
            'memory_mb': instance_type['memory_mb'],
            'vcpus': instance_type['vcpus'],
            'local_gb': instance_type['local_gb'],
            'display_name': display_name,
            'display_description': display_description,
            'user_data': user_data or '',
            'key_name': key_name,
            'key_data': key_data,
            'locked': False,
            'metadata': metadata,
            'access_ip_v4': access_ip_v4,
            'access_ip_v6': access_ip_v6,
            'availability_zone': availability_zone,
            'os_type': os_type,
            'architecture': architecture,
            'vm_mode': vm_mode,
            'root_device_name': root_device_name}

        return (num_instances, base_options, image)

    @staticmethod
    def _ephemeral_size(instance_type, ephemeral_name):
        num = block_device.ephemeral_num(ephemeral_name)

        # TODO(yamahata): ephemeralN where N > 0
        # Only ephemeral0 is allowed for now because InstanceTypes
        # table only allows single local disk, local_gb.
        # In order to enhance it, we need to add a new columns to
        # instance_types table.
        if num > 0:
            return 0

        return instance_type.get('local_gb')

    def _update_image_block_device_mapping(self, elevated_context,
                                           instance_type, instance_id,
                                           mappings):
        """tell vm driver to create ephemeral/swap device at boot time by
        updating BlockDeviceMapping
        """
        instance_type = (instance_type or
                         instance_types.get_default_instance_type())

        for bdm in block_device.mappings_prepend_dev(mappings):
            LOG.debug(_("bdm %s"), bdm)

            virtual_name = bdm['virtual']
            if virtual_name == 'ami' or virtual_name == 'root':
                continue

            if not block_device.is_swap_or_ephemeral(virtual_name):
                continue

            size = 0
            if virtual_name == 'swap':
                size = instance_type.get('swap', 0)
            elif block_device.is_ephemeral(virtual_name):
                size = self._ephemeral_size(instance_type, virtual_name)

            if size == 0:
                continue

            values = {
                'instance_id': instance_id,
                'device_name': bdm['device'],
                'virtual_name': virtual_name,
                'volume_size': size}
            self.db.block_device_mapping_update_or_create(elevated_context,
                                                          values)

    def _update_block_device_mapping(self, elevated_context,
                                     instance_type, instance_id,
                                     block_device_mapping):
        """tell vm driver to attach volume at boot time by updating
        BlockDeviceMapping
        """
        LOG.debug(_("block_device_mapping %s"), block_device_mapping)
        for bdm in block_device_mapping:
            assert 'device_name' in bdm

            values = {'instance_id': instance_id}
            for key in ('device_name', 'delete_on_termination', 'virtual_name',
                        'snapshot_id', 'volume_id', 'volume_size',
                        'no_device'):
                values[key] = bdm.get(key)

            virtual_name = bdm.get('virtual_name')
            if (virtual_name is not None and
                block_device.is_ephemeral(virtual_name)):
                size = self._ephemeral_size(instance_type, virtual_name)
                if size == 0:
                    continue
                values['volume_size'] = size

            # NOTE(yamahata): NoDevice eliminates devices defined in image
            #                 files by command line option.
            #                 (--block-device-mapping)
            if virtual_name == 'NoDevice':
                values['no_device'] = True
                for k in ('delete_on_termination', 'volume_id',
                          'snapshot_id', 'volume_id', 'volume_size',
                          'virtual_name'):
                    values[k] = None

            self.db.block_device_mapping_update_or_create(elevated_context,
                                                          values)

    def create_db_entry_for_new_instance(self, context, instance_type, image,
            base_options, security_group, block_device_mapping, num=1):
        """Create an entry in the DB for this new instance,
        including any related table updates (such as security group,
        etc).

        This will called by create() in the majority of situations,
        but create_all_at_once() style Schedulers may initiate the call.
        If you are changing this method, be sure to update both
        call paths.
        """
        instance = dict(launch_index=num, **base_options)
        instance = self.db.instance_create(context, instance)
        instance_id = instance['id']

        elevated = context.elevated()
        if security_group is None:
            security_group = ['default']
        if not isinstance(security_group, list):
            security_group = [security_group]

        security_groups = []
        for security_group_name in security_group:
            group = db.security_group_get_by_name(context,
                                                  context.project_id,
                                                  security_group_name)
            security_groups.append(group['id'])

        for security_group_id in security_groups:
            self.db.instance_add_security_group(elevated,
                                                instance_id,
                                                security_group_id)

        # BlockDeviceMapping table
        self._update_image_block_device_mapping(elevated, instance_type,
            instance_id, image['properties'].get('mappings', []))
        self._update_block_device_mapping(elevated, instance_type, instance_id,
            image['properties'].get('block_device_mapping', []))
        # override via command line option
        self._update_block_device_mapping(elevated, instance_type, instance_id,
                                          block_device_mapping)

        # Set sane defaults if not specified
        updates = {}
        if (not hasattr(instance, 'display_name') or
                instance.display_name is None):
            updates['display_name'] = "Server %s" % instance_id
            instance['display_name'] = updates['display_name']
        updates['hostname'] = self.hostname_factory(instance)

        instance = self.update(context, instance_id, **updates)
        return instance

    def _ask_scheduler_to_create_instance(self, context, base_options,
                                          instance_type, zone_blob,
                                          availability_zone, injected_files,
                                          admin_password, image,
                                          instance_id=None, num_instances=1,
                                          requested_networks=None):
        """Send the run_instance request to the schedulers for processing."""
        pid = context.project_id
        uid = context.user_id
        if instance_id:
            LOG.debug(_("Casting to scheduler for %(pid)s/%(uid)s's"
                    " instance %(instance_id)s (single-shot)") % locals())
        else:
            LOG.debug(_("Casting to scheduler for %(pid)s/%(uid)s's"
                    " (all-at-once)") % locals())

        request_spec = {
            'image': image,
            'instance_properties': base_options,
            'instance_type': instance_type,
            'filter': None,
            'blob': zone_blob,
            'num_instances': num_instances,
        }

        rpc.cast(context,
                 FLAGS.scheduler_topic,
                 {"method": "run_instance",
                  "args": {"topic": FLAGS.compute_topic,
                           "instance_id": instance_id,
                           "request_spec": request_spec,
                           "availability_zone": availability_zone,
                           "admin_password": admin_password,
                           "injected_files": injected_files,
                           "requested_networks": requested_networks}})

    def create_all_at_once(self, context, instance_type,
               image_href, kernel_id=None, ramdisk_id=None,
               min_count=None, max_count=None,
               display_name='', display_description='',
               key_name=None, key_data=None, security_group='default',
               availability_zone=None, user_data=None, metadata=None,
               injected_files=None, admin_password=None, zone_blob=None,
               reservation_id=None, block_device_mapping=None,
<<<<<<< HEAD
               requested_networks=None):
=======
               access_ip_v4=None, access_ip_v6=None):
>>>>>>> 71f039b9
        """Provision the instances by passing the whole request to
        the Scheduler for execution. Returns a Reservation ID
        related to the creation of all of these instances."""

        if not metadata:
            metadata = {}

        num_instances, base_options, image = self._check_create_parameters(
                               context, instance_type,
                               image_href, kernel_id, ramdisk_id,
                               min_count, max_count,
                               display_name, display_description,
                               key_name, key_data, security_group,
                               availability_zone, user_data, metadata,
                               injected_files, admin_password, zone_blob,
<<<<<<< HEAD
                               reservation_id, requested_networks)
=======
                               reservation_id, access_ip_v4, access_ip_v6)
>>>>>>> 71f039b9

        self._ask_scheduler_to_create_instance(context, base_options,
                                      instance_type, zone_blob,
                                      availability_zone, injected_files,
                                      admin_password, image,
                                      num_instances=num_instances,
                                      requested_networks=requested_networks)

        return base_options['reservation_id']

    def create(self, context, instance_type,
               image_href, kernel_id=None, ramdisk_id=None,
               min_count=None, max_count=None,
               display_name='', display_description='',
               key_name=None, key_data=None, security_group='default',
               availability_zone=None, user_data=None, metadata=None,
               injected_files=None, admin_password=None, zone_blob=None,
               reservation_id=None, block_device_mapping=None,
<<<<<<< HEAD
               requested_networks=None):
=======
               access_ip_v4=None, access_ip_v6=None):
>>>>>>> 71f039b9
        """
        Provision the instances by sending off a series of single
        instance requests to the Schedulers. This is fine for trival
        Scheduler drivers, but may remove the effectiveness of the
        more complicated drivers.

        NOTE: If you change this method, be sure to change
        create_all_at_once() at the same time!

        Returns a list of instance dicts.
        """

        if not metadata:
            metadata = {}

        num_instances, base_options, image = self._check_create_parameters(
                               context, instance_type,
                               image_href, kernel_id, ramdisk_id,
                               min_count, max_count,
                               display_name, display_description,
                               key_name, key_data, security_group,
                               availability_zone, user_data, metadata,
                               injected_files, admin_password, zone_blob,
<<<<<<< HEAD
                               reservation_id, requested_networks)
=======
                               reservation_id, access_ip_v4, access_ip_v6)
>>>>>>> 71f039b9

        block_device_mapping = block_device_mapping or []
        instances = []
        LOG.debug(_("Going to run %s instances..."), num_instances)
        for num in range(num_instances):
            instance = self.create_db_entry_for_new_instance(context,
                                    instance_type, image,
                                    base_options, security_group,
                                    block_device_mapping, num=num)
            instances.append(instance)
            instance_id = instance['id']

            self._ask_scheduler_to_create_instance(context, base_options,
                                        instance_type, zone_blob,
                                        availability_zone, injected_files,
                                        admin_password, image,
                                        instance_id=instance_id,
                                        requested_networks=requested_networks)

        return [dict(x.iteritems()) for x in instances]

    def has_finished_migration(self, context, instance_uuid):
        """Returns true if an instance has a finished migration."""
        try:
            db.migration_get_by_instance_and_status(context, instance_uuid,
                    'finished')
            return True
        except exception.NotFound:
            return False

    def ensure_default_security_group(self, context):
        """Ensure that a context has a security group.

        Creates a security group for the security context if it does not
        already exist.

        :param context: the security context
        """
        try:
            db.security_group_get_by_name(context, context.project_id,
                                          'default')
        except exception.NotFound:
            values = {'name': 'default',
                      'description': 'default',
                      'user_id': context.user_id,
                      'project_id': context.project_id}
            db.security_group_create(context, values)

    def trigger_security_group_rules_refresh(self, context, security_group_id):
        """Called when a rule is added to or removed from a security_group."""

        security_group = self.db.security_group_get(context, security_group_id)

        hosts = set()
        for instance in security_group['instances']:
            if instance['host'] is not None:
                hosts.add(instance['host'])

        for host in hosts:
            rpc.cast(context,
                     self.db.queue_get_for(context, FLAGS.compute_topic, host),
                     {"method": "refresh_security_group_rules",
                      "args": {"security_group_id": security_group.id}})

    def trigger_security_group_members_refresh(self, context, group_ids):
        """Called when a security group gains a new or loses a member.

        Sends an update request to each compute node for whom this is
        relevant.
        """
        # First, we get the security group rules that reference these groups as
        # the grantee..
        security_group_rules = set()
        for group_id in group_ids:
            security_group_rules.update(
                self.db.security_group_rule_get_by_security_group_grantee(
                                                                     context,
                                                                     group_id))

        # ..then we distill the security groups to which they belong..
        security_groups = set()
        for rule in security_group_rules:
            security_group = self.db.security_group_get(
                                                    context,
                                                    rule['parent_group_id'])
            security_groups.add(security_group)

        # ..then we find the instances that are members of these groups..
        instances = set()
        for security_group in security_groups:
            for instance in security_group['instances']:
                instances.add(instance)

        # ...then we find the hosts where they live...
        hosts = set()
        for instance in instances:
            if instance['host']:
                hosts.add(instance['host'])

        # ...and finally we tell these nodes to refresh their view of this
        # particular security group.
        for host in hosts:
            rpc.cast(context,
                     self.db.queue_get_for(context, FLAGS.compute_topic, host),
                     {"method": "refresh_security_group_members",
                      "args": {"security_group_id": group_id}})

    def trigger_provider_fw_rules_refresh(self, context):
        """Called when a rule is added to or removed from a security_group"""

        hosts = [x['host'] for (x, idx)
                           in db.service_get_all_compute_sorted(context)]
        for host in hosts:
            rpc.cast(context,
                     self.db.queue_get_for(context, FLAGS.compute_topic, host),
                     {'method': 'refresh_provider_fw_rules', 'args': {}})

    def _is_security_group_associated_with_server(self, security_group,
                                                instance_id):
        """Check if the security group is already associated
           with the instance. If Yes, return True.
        """

        if not security_group:
            return False

        instances = security_group.get('instances')
        if not instances:
            return False

        inst_id = None
        for inst_id in (instance['id'] for instance in instances \
                        if instance_id == instance['id']):
            return True

        return False

    def add_security_group(self, context, instance_id, security_group_name):
        """Add security group to the instance"""
        security_group = db.security_group_get_by_name(context,
                                                       context.project_id,
                                                       security_group_name)
        # check if the server exists
        inst = db.instance_get(context, instance_id)
        #check if the security group is associated with the server
        if self._is_security_group_associated_with_server(security_group,
                                                        instance_id):
            raise exception.SecurityGroupExistsForInstance(
                                        security_group_id=security_group['id'],
                                        instance_id=instance_id)

        #check if the instance is in running state
        if inst['state'] != power_state.RUNNING:
            raise exception.InstanceNotRunning(instance_id=instance_id)

        db.instance_add_security_group(context.elevated(),
                                       instance_id,
                                       security_group['id'])
        rpc.cast(context,
             db.queue_get_for(context, FLAGS.compute_topic, inst['host']),
             {"method": "refresh_security_group_rules",
              "args": {"security_group_id": security_group['id']}})

    def remove_security_group(self, context, instance_id, security_group_name):
        """Remove the security group associated with the instance"""
        security_group = db.security_group_get_by_name(context,
                                                       context.project_id,
                                                       security_group_name)
        # check if the server exists
        inst = db.instance_get(context, instance_id)
        #check if the security group is associated with the server
        if not self._is_security_group_associated_with_server(security_group,
                                                        instance_id):
            raise exception.SecurityGroupNotExistsForInstance(
                                    security_group_id=security_group['id'],
                                    instance_id=instance_id)

        #check if the instance is in running state
        if inst['state'] != power_state.RUNNING:
            raise exception.InstanceNotRunning(instance_id=instance_id)

        db.instance_remove_security_group(context.elevated(),
                                       instance_id,
                                       security_group['id'])
        rpc.cast(context,
             db.queue_get_for(context, FLAGS.compute_topic, inst['host']),
             {"method": "refresh_security_group_rules",
              "args": {"security_group_id": security_group['id']}})

    @scheduler_api.reroute_compute("update")
    def update(self, context, instance_id, **kwargs):
        """Updates the instance in the datastore.

        :param context: The security context
        :param instance_id: ID of the instance to update
        :param kwargs: All additional keyword args are treated
                       as data fields of the instance to be
                       updated

        :returns: None
        """
        rv = self.db.instance_update(context, instance_id, kwargs)
        return dict(rv.iteritems())

    def _get_instance(self, context, instance_id, action_str):
        try:
            return self.get(context, instance_id)
        except exception.NotFound:
            LOG.warning(_("Instance %(instance_id)s was not found during "
                          "%(action_str)s") %
                        {'instance_id': instance_id, 'action_str': action_str})
            raise

    @scheduler_api.reroute_compute("delete")
    def delete(self, context, instance_id):
        """Terminate an instance."""
        LOG.debug(_("Going to try to terminate %s"), instance_id)
        instance = self._get_instance(context, instance_id, 'terminating')

        if not _is_able_to_shutdown(instance, instance_id):
            return

        self.update(context,
                    instance['id'],
                    state_description='terminating',
                    state=0,
                    terminated_at=utils.utcnow())

        host = instance['host']
        if host:
            self._cast_compute_message('terminate_instance', context,
                    instance_id, host)
        else:
            terminate_volumes(self.db, context, instance_id)
            self.db.instance_destroy(context, instance_id)

    @scheduler_api.reroute_compute("stop")
    def stop(self, context, instance_id):
        """Stop an instance."""
        LOG.debug(_("Going to try to stop %s"), instance_id)

        instance = self._get_instance(context, instance_id, 'stopping')
        if not _is_able_to_shutdown(instance, instance_id):
            return

        self.update(context,
                    instance['id'],
                    state_description='stopping',
                    state=power_state.NOSTATE,
                    terminated_at=utils.utcnow())

        host = instance['host']
        if host:
            self._cast_compute_message('stop_instance', context,
                    instance_id, host)

    def start(self, context, instance_id):
        """Start an instance."""
        LOG.debug(_("Going to try to start %s"), instance_id)
        instance = self._get_instance(context, instance_id, 'starting')
        if instance['state_description'] != 'stopped':
            _state_description = instance['state_description']
            LOG.warning(_("Instance %(instance_id)s is not "
                          "stopped(%(_state_description)s)") % locals())
            return

        # TODO(yamahata): injected_files isn't supported right now.
        #                 It is used only for osapi. not for ec2 api.
        #                 availability_zone isn't used by run_instance.
        rpc.cast(context,
                 FLAGS.scheduler_topic,
                 {"method": "start_instance",
                  "args": {"topic": FLAGS.compute_topic,
                           "instance_id": instance_id}})

    def get(self, context, instance_id):
        """Get a single instance with the given instance_id."""
        # NOTE(sirp): id used to be exclusively integer IDs; now we're
        # accepting both UUIDs and integer IDs. The handling of this
        # is done in db/sqlalchemy/api/instance_get
        if utils.is_uuid_like(instance_id):
            uuid = instance_id
            instance = self.db.instance_get_by_uuid(context, uuid)
        else:
            instance = self.db.instance_get(context, instance_id)
        return dict(instance.iteritems())

    @scheduler_api.reroute_compute("get")
    def routing_get(self, context, instance_id):
        """A version of get with special routing characteristics.

        Use this method instead of get() if this is the only operation you
        intend to to. It will route to novaclient.get if the instance is not
        found.
        """
        return self.get(context, instance_id)

    def get_all(self, context, search_opts=None):
        """Get all instances filtered by one of the given parameters.

        If there is no filter and the context is an admin, it will retreive
        all instances in the system.
        """

        if search_opts is None:
            search_opts = {}

        LOG.debug(_("Searching by: %s") % str(search_opts))

        # Fixups for the DB call
        filters = {}

        def _remap_flavor_filter(flavor_id):
            instance_type = self.db.instance_type_get_by_flavor_id(
                    context, flavor_id)
            filters['instance_type_id'] = instance_type['id']

        def _remap_fixed_ip_filter(fixed_ip):
            # Turn fixed_ip into a regexp match. Since '.' matches
            # any character, we need to use regexp escaping for it.
            filters['ip'] = '^%s$' % fixed_ip.replace('.', '\\.')

        # search_option to filter_name mapping.
        filter_mapping = {
                'image': 'image_ref',
                'name': 'display_name',
                'instance_name': 'name',
                'recurse_zones': None,
                'flavor': _remap_flavor_filter,
                'fixed_ip': _remap_fixed_ip_filter}

        # copy from search_opts, doing various remappings as necessary
        for opt, value in search_opts.iteritems():
            # Do remappings.
            # Values not in the filter_mapping table are copied as-is.
            # If remapping is None, option is not copied
            # If the remapping is a string, it is the filter_name to use
            try:
                remap_object = filter_mapping[opt]
            except KeyError:
                filters[opt] = value
            else:
                if remap_object:
                    if isinstance(remap_object, basestring):
                        filters[remap_object] = value
                    else:
                        remap_object(value)

        recurse_zones = search_opts.get('recurse_zones', False)
        if 'reservation_id' in filters:
            recurse_zones = True

        instances = self.db.instance_get_all_by_filters(context, filters)

        if not recurse_zones:
            return instances

        # Recurse zones.  Need admin context for this.  Send along
        # the un-modified search options we received..
        admin_context = context.elevated()
        children = scheduler_api.call_zone_method(admin_context,
                "list",
                errors_to_ignore=[novaclient.exceptions.NotFound],
                novaclient_collection_name="servers",
                search_opts=search_opts)

        for zone, servers in children:
            # 'servers' can be None if a 404 was returned by a zone
            if servers is None:
                continue
            for server in servers:
                # Results are ready to send to user. No need to scrub.
                server._info['_is_precooked'] = True
                instances.append(server._info)

        return instances

    def _cast_compute_message(self, method, context, instance_id, host=None,
                              params=None):
        """Generic handler for RPC casts to compute.

        :param params: Optional dictionary of arguments to be passed to the
                       compute worker

        :returns: None
        """
        if not params:
            params = {}
        if not host:
            instance = self.get(context, instance_id)
            host = instance['host']
        queue = self.db.queue_get_for(context, FLAGS.compute_topic, host)
        params['instance_id'] = instance_id
        kwargs = {'method': method, 'args': params}
        rpc.cast(context, queue, kwargs)

    def _call_compute_message(self, method, context, instance_id, host=None,
                              params=None):
        """Generic handler for RPC calls to compute.

        :param params: Optional dictionary of arguments to be passed to the
                       compute worker

        :returns: Result returned by compute worker
        """
        if not params:
            params = {}
        if not host:
            instance = self.get(context, instance_id)
            host = instance['host']
        queue = self.db.queue_get_for(context, FLAGS.compute_topic, host)
        params['instance_id'] = instance_id
        kwargs = {'method': method, 'args': params}
        return rpc.call(context, queue, kwargs)

    def _cast_scheduler_message(self, context, args):
        """Generic handler for RPC calls to the scheduler."""
        rpc.cast(context, FLAGS.scheduler_topic, args)

    def _find_host(self, context, instance_id):
        """Find the host associated with an instance."""
        for attempts in xrange(FLAGS.find_host_timeout):
            instance = self.get(context, instance_id)
            host = instance["host"]
            if host:
                return host
            time.sleep(1)
        raise exception.Error(_("Unable to find host for Instance %s")
                                % instance_id)

    @scheduler_api.reroute_compute("backup")
    def backup(self, context, instance_id, name, backup_type, rotation,
               extra_properties=None):
        """Backup the given instance

        :param instance_id: nova.db.sqlalchemy.models.Instance.Id
        :param name: name of the backup or snapshot
            name = backup_type  # daily backups are called 'daily'
        :param rotation: int representing how many backups to keep around;
            None if rotation shouldn't be used (as in the case of snapshots)
        :param extra_properties: dict of extra image properties to include
        """
        recv_meta = self._create_image(context, instance_id, name, 'backup',
                            backup_type=backup_type, rotation=rotation,
                            extra_properties=extra_properties)
        return recv_meta

    @scheduler_api.reroute_compute("snapshot")
    def snapshot(self, context, instance_id, name, extra_properties=None):
        """Snapshot the given instance.

        :param instance_id: nova.db.sqlalchemy.models.Instance.Id
        :param name: name of the backup or snapshot
        :param extra_properties: dict of extra image properties to include

        :returns: A dict containing image metadata
        """
        return self._create_image(context, instance_id, name, 'snapshot',
                                  extra_properties=extra_properties)

    def _create_image(self, context, instance_id, name, image_type,
                      backup_type=None, rotation=None, extra_properties=None):
        """Create snapshot or backup for an instance on this host.

        :param context: security context
        :param instance_id: nova.db.sqlalchemy.models.Instance.Id
        :param name: string for name of the snapshot
        :param image_type: snapshot | backup
        :param backup_type: daily | weekly
        :param rotation: int representing how many backups to keep around;
            None if rotation shouldn't be used (as in the case of snapshots)
        :param extra_properties: dict of extra image properties to include

        """
        instance = db.api.instance_get(context, instance_id)
        properties = {'instance_uuid': instance['uuid'],
                      'user_id': str(context.user_id),
                      'image_state': 'creating',
                      'image_type': image_type,
                      'backup_type': backup_type}
        properties.update(extra_properties or {})
        sent_meta = {'name': name, 'is_public': False,
                     'status': 'creating', 'properties': properties}
        recv_meta = self.image_service.create(context, sent_meta)
        params = {'image_id': recv_meta['id'], 'image_type': image_type,
                  'backup_type': backup_type, 'rotation': rotation}
        self._cast_compute_message('snapshot_instance', context, instance_id,
                                   params=params)
        return recv_meta

    @scheduler_api.reroute_compute("reboot")
    def reboot(self, context, instance_id):
        """Reboot the given instance."""
        self._cast_compute_message('reboot_instance', context, instance_id)

    @scheduler_api.reroute_compute("rebuild")
    def rebuild(self, context, instance_id, image_href, name=None,
            metadata=None, files_to_inject=None):
        """Rebuild the given instance with the provided metadata."""
        instance = db.api.instance_get(context, instance_id)

        if instance["state"] == power_state.BUILDING:
            msg = _("Instance already building")
            raise exception.BuildInProgress(msg)

        files_to_inject = files_to_inject or []
        self._check_injected_file_quota(context, files_to_inject)

        values = {}
        if metadata is not None:
            self._check_metadata_properties_quota(context, metadata)
            values['metadata'] = metadata
        if name is not None:
            values['display_name'] = name
        self.db.instance_update(context, instance_id, values)

        rebuild_params = {
            "image_ref": image_href,
            "injected_files": files_to_inject,
        }

        self._cast_compute_message('rebuild_instance',
                                   context,
                                   instance_id,
                                   params=rebuild_params)

    @scheduler_api.reroute_compute("revert_resize")
    def revert_resize(self, context, instance_id):
        """Reverts a resize, deleting the 'new' instance in the process."""
        context = context.elevated()
        instance_ref = self._get_instance(context, instance_id,
                'revert_resize')
        migration_ref = self.db.migration_get_by_instance_and_status(context,
                instance_ref['uuid'], 'finished')
        if not migration_ref:
            raise exception.MigrationNotFoundByStatus(instance_id=instance_id,
                                                      status='finished')

        params = {'migration_id': migration_ref['id']}
        self._cast_compute_message('revert_resize', context,
                                   instance_ref['uuid'],
                                   migration_ref['dest_compute'],
                                   params=params)

        self.db.migration_update(context, migration_ref['id'],
                {'status': 'reverted'})

    @scheduler_api.reroute_compute("confirm_resize")
    def confirm_resize(self, context, instance_id):
        """Confirms a migration/resize and deletes the 'old' instance."""
        context = context.elevated()
        instance_ref = self._get_instance(context, instance_id,
                'confirm_resize')
        migration_ref = self.db.migration_get_by_instance_and_status(context,
                instance_ref['uuid'], 'finished')
        if not migration_ref:
            raise exception.MigrationNotFoundByStatus(instance_id=instance_id,
                                                      status='finished')
        params = {'migration_id': migration_ref['id']}
        self._cast_compute_message('confirm_resize', context,
                                   instance_ref['uuid'],
                                   migration_ref['source_compute'],
                                   params=params)

        self.db.migration_update(context, migration_ref['id'],
                {'status': 'confirmed'})
        self.db.instance_update(context, instance_id,
                {'host': migration_ref['dest_compute'], })

    @scheduler_api.reroute_compute("resize")
    def resize(self, context, instance_id, flavor_id=None):
        """Resize (ie, migrate) a running instance.

        If flavor_id is None, the process is considered a migration, keeping
        the original flavor_id. If flavor_id is not None, the instance should
        be migrated to a new host and resized to the new flavor_id.
        """
        instance_ref = self._get_instance(context, instance_id, 'resize')
        current_instance_type = instance_ref['instance_type']

        # If flavor_id is not provided, only migrate the instance.
        if not flavor_id:
            LOG.debug(_("flavor_id is None. Assuming migration."))
            new_instance_type = current_instance_type
        else:
            new_instance_type = self.db.instance_type_get_by_flavor_id(
                    context, flavor_id)

        current_instance_type_name = current_instance_type['name']
        new_instance_type_name = new_instance_type['name']
        LOG.debug(_("Old instance type %(current_instance_type_name)s, "
                " new instance type %(new_instance_type_name)s") % locals())
        if not new_instance_type:
            raise exception.FlavorNotFound(flavor_id=flavor_id)

        current_memory_mb = current_instance_type['memory_mb']
        new_memory_mb = new_instance_type['memory_mb']
        if current_memory_mb > new_memory_mb:
            raise exception.CannotResizeToSmallerSize()

        if (current_memory_mb == new_memory_mb) and flavor_id:
            raise exception.CannotResizeToSameSize()

        instance_ref = self._get_instance(context, instance_id, 'resize')
        self._cast_scheduler_message(context,
                    {"method": "prep_resize",
                     "args": {"topic": FLAGS.compute_topic,
                              "instance_id": instance_ref['uuid'],
                              "instance_type_id": new_instance_type['id']}})

    @scheduler_api.reroute_compute("add_fixed_ip")
    def add_fixed_ip(self, context, instance_id, network_id):
        """Add fixed_ip from specified network to given instance."""
        self._cast_compute_message('add_fixed_ip_to_instance', context,
                                   instance_id,
                                   params=dict(network_id=network_id))

    @scheduler_api.reroute_compute("remove_fixed_ip")
    def remove_fixed_ip(self, context, instance_id, address):
        """Remove fixed_ip from specified network to given instance."""
        self._cast_compute_message('remove_fixed_ip_from_instance', context,
                                   instance_id, params=dict(address=address))

    #TODO(tr3buchet): how to run this in the correct zone?
    def add_network_to_project(self, context, project_id):
        """Force adds a network to the project."""
        # this will raise if zone doesn't know about project so the decorator
        # can catch it and pass it down
        self.db.project_get(context, project_id)

        # didn't raise so this is the correct zone
        self.network_api.add_network_to_project(context, project_id)

    @scheduler_api.reroute_compute("pause")
    def pause(self, context, instance_id):
        """Pause the given instance."""
        self._cast_compute_message('pause_instance', context, instance_id)

    @scheduler_api.reroute_compute("unpause")
    def unpause(self, context, instance_id):
        """Unpause the given instance."""
        self._cast_compute_message('unpause_instance', context, instance_id)

    def _call_compute_message_for_host(self, action, context, host, params):
        """Call method deliberately designed to make host/service only calls"""
        queue = self.db.queue_get_for(context, FLAGS.compute_topic, host)
        kwargs = {'method': action, 'args': params}
        return rpc.call(context, queue, kwargs)

    def set_host_enabled(self, context, host, enabled):
        """Sets the specified host's ability to accept new instances."""
        return self._call_compute_message_for_host("set_host_enabled", context,
                host=host, params={"enabled": enabled})

    def host_power_action(self, context, host, action):
        """Reboots, shuts down or powers up the host."""
        return self._call_compute_message_for_host("host_power_action",
                context, host=host, params={"action": action})

    @scheduler_api.reroute_compute("diagnostics")
    def get_diagnostics(self, context, instance_id):
        """Retrieve diagnostics for the given instance."""
        return self._call_compute_message("get_diagnostics",
                                          context,
                                          instance_id)

    def get_actions(self, context, instance_id):
        """Retrieve actions for the given instance."""
        return self.db.instance_get_actions(context, instance_id)

    @scheduler_api.reroute_compute("suspend")
    def suspend(self, context, instance_id):
        """Suspend the given instance."""
        self._cast_compute_message('suspend_instance', context, instance_id)

    @scheduler_api.reroute_compute("resume")
    def resume(self, context, instance_id):
        """Resume the given instance."""
        self._cast_compute_message('resume_instance', context, instance_id)

    @scheduler_api.reroute_compute("rescue")
    def rescue(self, context, instance_id):
        """Rescue the given instance."""
        self._cast_compute_message('rescue_instance', context, instance_id)

    @scheduler_api.reroute_compute("unrescue")
    def unrescue(self, context, instance_id):
        """Unrescue the given instance."""
        self._cast_compute_message('unrescue_instance', context, instance_id)

    @scheduler_api.reroute_compute("set_admin_password")
    def set_admin_password(self, context, instance_id, password=None):
        """Set the root/admin password for the given instance."""
        host = self._find_host(context, instance_id)

        rpc.cast(context,
                 self.db.queue_get_for(context, FLAGS.compute_topic, host),
                 {"method": "set_admin_password",
                  "args": {"instance_id": instance_id, "new_pass": password}})

    def inject_file(self, context, instance_id):
        """Write a file to the given instance."""
        self._cast_compute_message('inject_file', context, instance_id)

    def get_ajax_console(self, context, instance_id):
        """Get a url to an AJAX Console."""
        output = self._call_compute_message('get_ajax_console',
                                            context,
                                            instance_id)
        rpc.cast(context, '%s' % FLAGS.ajax_console_proxy_topic,
                 {'method': 'authorize_ajax_console',
                  'args': {'token': output['token'], 'host': output['host'],
                  'port': output['port']}})
        return {'url': '%s/?token=%s' % (FLAGS.ajax_console_proxy_url,
                                         output['token'])}

    def get_vnc_console(self, context, instance_id):
        """Get a url to a VNC Console."""
        instance = self.get(context, instance_id)
        output = self._call_compute_message('get_vnc_console',
                                            context,
                                            instance_id)
        rpc.call(context, '%s' % FLAGS.vncproxy_topic,
                 {'method': 'authorize_vnc_console',
                  'args': {'token': output['token'],
                           'host': output['host'],
                           'port': output['port']}})

        # hostignore and portignore are compatability params for noVNC
        return {'url': '%s/vnc_auto.html?token=%s&host=%s&port=%s' % (
                       FLAGS.vncproxy_url,
                       output['token'],
                       'hostignore',
                       'portignore')}

    def get_console_output(self, context, instance_id):
        """Get console output for an an instance."""
        return self._call_compute_message('get_console_output',
                                          context,
                                          instance_id)

    def lock(self, context, instance_id):
        """Lock the given instance."""
        self._cast_compute_message('lock_instance', context, instance_id)

    def unlock(self, context, instance_id):
        """Unlock the given instance."""
        self._cast_compute_message('unlock_instance', context, instance_id)

    def get_lock(self, context, instance_id):
        """Return the boolean state of given instance's lock."""
        instance = self.get(context, instance_id)
        return instance['locked']

    def reset_network(self, context, instance_id):
        """Reset networking on the instance."""
        self._cast_compute_message('reset_network', context, instance_id)

    def inject_network_info(self, context, instance_id):
        """Inject network info for the instance."""
        self._cast_compute_message('inject_network_info', context, instance_id)

    def attach_volume(self, context, instance_id, volume_id, device):
        """Attach an existing volume to an existing instance."""
        if not re.match("^/dev/[a-z]d[a-z]+$", device):
            raise exception.ApiError(_("Invalid device specified: %s. "
                                     "Example device: /dev/vdb") % device)
        self.volume_api.check_attach(context, volume_id=volume_id)
        instance = self.get(context, instance_id)
        host = instance['host']
        rpc.cast(context,
                 self.db.queue_get_for(context, FLAGS.compute_topic, host),
                 {"method": "attach_volume",
                  "args": {"volume_id": volume_id,
                           "instance_id": instance_id,
                           "mountpoint": device}})

    def detach_volume(self, context, volume_id):
        """Detach a volume from an instance."""
        instance = self.db.volume_get_instance(context.elevated(), volume_id)
        if not instance:
            raise exception.ApiError(_("Volume isn't attached to anything!"))
        self.volume_api.check_detach(context, volume_id=volume_id)
        host = instance['host']
        rpc.cast(context,
                 self.db.queue_get_for(context, FLAGS.compute_topic, host),
                 {"method": "detach_volume",
                  "args": {"instance_id": instance['id'],
                           "volume_id": volume_id}})
        return instance

    def associate_floating_ip(self, context, instance_id, address):
        """Makes calls to network_api to associate_floating_ip.

        :param address: is a string floating ip address
        """
        instance = self.get(context, instance_id)

        # TODO(tr3buchet): currently network_info doesn't contain floating IPs
        # in its info, if this changes, the next few lines will need to
        # accomodate the info containing floating as well as fixed ip addresses
        fixed_ip_addrs = []
        for info in self.network_api.get_instance_nw_info(context,
                                                          instance):
            ips = info[1]['ips']
            fixed_ip_addrs.extend([ip_dict['ip'] for ip_dict in ips])

        # TODO(tr3buchet): this will associate the floating IP with the first
        # fixed_ip (lowest id) an instance has. This should be changed to
        # support specifying a particular fixed_ip if multiple exist.
        if not fixed_ip_addrs:
            msg = _("instance |%s| has no fixed_ips. "
                    "unable to associate floating ip") % instance_id
            raise exception.ApiError(msg)
        if len(fixed_ip_addrs) > 1:
            LOG.warning(_("multiple fixed_ips exist, using the first: %s"),
                                                         fixed_ip_addrs[0])
        self.network_api.associate_floating_ip(context,
                                               floating_ip=address,
                                               fixed_ip=fixed_ip_addrs[0])

    def get_instance_metadata(self, context, instance_id):
        """Get all metadata associated with an instance."""
        rv = self.db.instance_metadata_get(context, instance_id)
        return dict(rv.iteritems())

    def delete_instance_metadata(self, context, instance_id, key):
        """Delete the given metadata item from an instance."""
        self.db.instance_metadata_delete(context, instance_id, key)

    def update_instance_metadata(self, context, instance_id,
                                 metadata, delete=False):
        """Updates or creates instance metadata.

        If delete is True, metadata items that are not specified in the
        `metadata` argument will be deleted.

        """
        if delete:
            _metadata = metadata
        else:
            _metadata = self.get_instance_metadata(context, instance_id)
            _metadata.update(metadata)

        self._check_metadata_properties_quota(context, _metadata)
        self.db.instance_metadata_update(context, instance_id, _metadata, True)
        return _metadata<|MERGE_RESOLUTION|>--- conflicted
+++ resolved
@@ -163,11 +163,8 @@
                key_name=None, key_data=None, security_group='default',
                availability_zone=None, user_data=None, metadata=None,
                injected_files=None, admin_password=None, zone_blob=None,
-<<<<<<< HEAD
-               reservation_id=None, requested_networks=None):
-=======
-               reservation_id=None, access_ip_v4=None, access_ip_v6=None):
->>>>>>> 71f039b9
+               reservation_id=None, access_ip_v4=None, access_ip_v6=None,
+               requested_networks=None):
         """Verify all the input parameters regardless of the provisioning
         strategy being performed."""
 
@@ -456,11 +453,8 @@
                availability_zone=None, user_data=None, metadata=None,
                injected_files=None, admin_password=None, zone_blob=None,
                reservation_id=None, block_device_mapping=None,
-<<<<<<< HEAD
+               access_ip_v4=None, access_ip_v6=None,
                requested_networks=None):
-=======
-               access_ip_v4=None, access_ip_v6=None):
->>>>>>> 71f039b9
         """Provision the instances by passing the whole request to
         the Scheduler for execution. Returns a Reservation ID
         related to the creation of all of these instances."""
@@ -476,11 +470,8 @@
                                key_name, key_data, security_group,
                                availability_zone, user_data, metadata,
                                injected_files, admin_password, zone_blob,
-<<<<<<< HEAD
-                               reservation_id, requested_networks)
-=======
-                               reservation_id, access_ip_v4, access_ip_v6)
->>>>>>> 71f039b9
+                               reservation_id, access_ip_v4, access_ip_v6,
+                               requested_networks)
 
         self._ask_scheduler_to_create_instance(context, base_options,
                                       instance_type, zone_blob,
@@ -499,11 +490,8 @@
                availability_zone=None, user_data=None, metadata=None,
                injected_files=None, admin_password=None, zone_blob=None,
                reservation_id=None, block_device_mapping=None,
-<<<<<<< HEAD
+               access_ip_v4=None, access_ip_v6=None,
                requested_networks=None):
-=======
-               access_ip_v4=None, access_ip_v6=None):
->>>>>>> 71f039b9
         """
         Provision the instances by sending off a series of single
         instance requests to the Schedulers. This is fine for trival
@@ -527,11 +515,8 @@
                                key_name, key_data, security_group,
                                availability_zone, user_data, metadata,
                                injected_files, admin_password, zone_blob,
-<<<<<<< HEAD
-                               reservation_id, requested_networks)
-=======
-                               reservation_id, access_ip_v4, access_ip_v6)
->>>>>>> 71f039b9
+                               reservation_id, access_ip_v4, access_ip_v6,
+                               requested_networks)
 
         block_device_mapping = block_device_mapping or []
         instances = []
