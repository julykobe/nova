--- conflicted
+++ resolved
@@ -80,15 +80,12 @@
             server_members["actions"] = "GET"
             server_members['suspend'] = 'POST'
             server_members['resume'] = 'POST'
-<<<<<<< HEAD
             server_members['rescue'] = 'POST'
             server_members['unrescue'] = 'POST'
-=======
             server_members['reset_network'] = 'POST'
 
             mapper.resource("zone", "zones", controller=zones.Controller(),
                         collection={'detail': 'GET'})
->>>>>>> bd0ca938
 
         mapper.resource("server", "servers", controller=servers.Controller(),
                         collection={'detail': 'GET'},
