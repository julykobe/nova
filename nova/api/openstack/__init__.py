# vim: tabstop=4 shiftwidth=4 softtabstop=4

# Copyright 2010 United States Government as represented by the
# Administrator of the National Aeronautics and Space Administration.
# All Rights Reserved.
#
#    Licensed under the Apache License, Version 2.0 (the "License"); you may
#    not use this file except in compliance with the License. You may obtain
#    a copy of the License at
#
#         http://www.apache.org/licenses/LICENSE-2.0
#
#    Unless required by applicable law or agreed to in writing, software
#    distributed under the License is distributed on an "AS IS" BASIS, WITHOUT
#    WARRANTIES OR CONDITIONS OF ANY KIND, either express or implied. See the
#    License for the specific language governing permissions and limitations
#    under the License.

"""
WSGI middleware for OpenStack API controllers.
"""

import routes
import webob.dec
import webob.exc

from nova import flags
from nova import log as logging
from nova import wsgi
from nova.api.openstack import accounts
from nova.api.openstack import faults
from nova.api.openstack import backup_schedules
from nova.api.openstack import consoles
from nova.api.openstack import flavors
from nova.api.openstack import images
from nova.api.openstack import limits
from nova.api.openstack import servers
from nova.api.openstack import shared_ip_groups
from nova.api.openstack import users
from nova.api.openstack import zones


LOG = logging.getLogger('nova.api.openstack')
FLAGS = flags.FLAGS
flags.DEFINE_bool('allow_admin_api',
    False,
    'When True, this API service will accept admin operations.')


class FaultWrapper(wsgi.Middleware):
    """Calls down the middleware stack, making exceptions into faults."""

    @webob.dec.wsgify(RequestClass=wsgi.Request)
    def __call__(self, req):
        try:
            return req.get_response(self.application)
        except Exception as ex:
            LOG.exception(_("Caught error: %s"), unicode(ex))
            exc = webob.exc.HTTPInternalServerError(explanation=unicode(ex))
            return faults.Fault(exc)


class APIRouter(wsgi.Router):
    """
    Routes requests on the OpenStack API to the appropriate controller
    and method.
    """

    @classmethod
    def factory(cls, global_config, **local_config):
        """Simple paste factory, :class:`nova.wsgi.Router` doesn't have one"""
        return cls()

<<<<<<< HEAD
    def __init__(self, ext_mgr=None):
=======
    def __init__(self):
        self.server_members = {}
>>>>>>> c53e5657
        mapper = routes.Mapper()
        self._setup_routes(mapper)
        super(APIRouter, self).__init__(mapper)

    def _setup_routes(self, mapper):
        server_members = self.server_members
        server_members['action'] = 'POST'
        if FLAGS.allow_admin_api:
            LOG.debug(_("Including admin operations in API."))

            server_members['pause'] = 'POST'
            server_members['unpause'] = 'POST'
            server_members['diagnostics'] = 'GET'
            server_members['actions'] = 'GET'
            server_members['suspend'] = 'POST'
            server_members['resume'] = 'POST'
            server_members['rescue'] = 'POST'
            server_members['unrescue'] = 'POST'
            server_members['reset_network'] = 'POST'
            server_members['inject_network_info'] = 'POST'

            mapper.resource("zone", "zones", controller=zones.Controller(),
                        collection={'detail': 'GET', 'info': 'GET'}),

            mapper.resource("user", "users", controller=users.Controller(),
                        collection={'detail': 'GET'})

            mapper.resource("account", "accounts",
                            controller=accounts.Controller(),
                            collection={'detail': 'GET'})

        mapper.resource("backup_schedule", "backup_schedule",
                        controller=backup_schedules.Controller(),
                        parent_resource=dict(member_name='server',
                        collection_name='servers'))

        mapper.resource("console", "consoles",
                        controller=consoles.Controller(),
                        parent_resource=dict(member_name='server',
                        collection_name='servers'))

        mapper.resource("image", "images", controller=images.Controller(),
                        collection={'detail': 'GET'})

        mapper.resource("flavor", "flavors", controller=flavors.Controller(),
                        collection={'detail': 'GET'})

        mapper.resource("shared_ip_group", "shared_ip_groups",
                        collection={'detail': 'GET'},
                        controller=shared_ip_groups.Controller())

        _limits = limits.LimitsController()
        mapper.resource("limit", "limits", controller=_limits)


class APIRouterV10(APIRouter):
    """Define routes specific to OpenStack API V1.0."""

    def _setup_routes(self, mapper):
        super(APIRouterV10, self)._setup_routes(mapper)
        mapper.resource("server", "servers",
                        controller=servers.ControllerV10(),
                        collection={'detail': 'GET'},
                        member=self.server_members)


class APIRouterV11(APIRouter):
    """Define routes specific to OpenStack API V1.1."""

    def _setup_routes(self, mapper):
        super(APIRouterV11, self)._setup_routes(mapper)
        mapper.resource("server", "servers",
                        controller=servers.ControllerV11(),
                        collection={'detail': 'GET'},
                        member=self.server_members)


class Versions(wsgi.Application):
    @webob.dec.wsgify(RequestClass=wsgi.Request)
    def __call__(self, req):
        """Respond to a request for all OpenStack API versions."""
        response = {
            "versions": [
                dict(status="DEPRECATED", id="v1.0"),
                dict(status="CURRENT", id="v1.1"),
            ],
        }
        metadata = {
            "application/xml": {
                "attributes": dict(version=["status", "id"])}}

        content_type = req.best_match_content_type()
        return wsgi.Serializer(metadata).serialize(response, content_type)<|MERGE_RESOLUTION|>--- conflicted
+++ resolved
@@ -71,12 +71,8 @@
         """Simple paste factory, :class:`nova.wsgi.Router` doesn't have one"""
         return cls()
 
-<<<<<<< HEAD
     def __init__(self, ext_mgr=None):
-=======
-    def __init__(self):
         self.server_members = {}
->>>>>>> c53e5657
         mapper = routes.Mapper()
         self._setup_routes(mapper)
         super(APIRouter, self).__init__(mapper)
