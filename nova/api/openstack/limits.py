# Copyright 2011 OpenStack LLC.
# All Rights Reserved.
#
#    Licensed under the Apache License, Version 2.0 (the "License"); you may
#    not use this file except in compliance with the License. You may obtain
#    a copy of the License at
#
#         http://www.apache.org/licenses/LICENSE-2.0
#
#    Unless required by applicable law or agreed to in writing, software
#    distributed under the License is distributed on an "AS IS" BASIS, WITHOUT
#    WARRANTIES OR CONDITIONS OF ANY KIND, either express or implied. See the
#    License for the specific language governing permissions and limitations
#    under the License.import datetime

"""
Module dedicated functions/classes dealing with rate limiting requests.
"""

import copy
import httplib
import json
import math
import re
import time
import urllib
import webob.exc

from collections import defaultdict

from webob.dec import wsgify

from nova import wsgi
from nova.api.openstack import common
from nova.api.openstack import faults
<<<<<<< HEAD
from nova.api.openstack.views import limits as limits_views
from nova.wsgi import Controller
=======
>>>>>>> a1db2db0
from nova.wsgi import Middleware


# Convenience constants for the limits dictionary passed to Limiter().
PER_SECOND = 1
PER_MINUTE = 60
PER_HOUR = 60 * 60
PER_DAY = 60 * 60 * 24


class LimitsController(common.OpenstackController):
    """
    Controller for accessing limits in the OpenStack API.
    """

    _serialization_metadata = {
        "application/xml": {
            "attributes": {
                "limit": ["verb", "URI", "uri", "regex", "value", "unit",
                    "resetTime", "next-available", "remaining", "name"],
            },
            "plurals": {
                "rate": "limit",
            },
        },
    }

    def index(self, req):
        """
        Return all global and rate limit information.
        """
        abs_limits = {}
        rate_limits = req.environ.get("nova.limits", [])

        builder = self._get_view_builder(req)
        return builder.build(rate_limits, abs_limits)

    def _get_view_builder(self, req):
        raise NotImplementedError()


class LimitsControllerV10(LimitsController):
    def _get_view_builder(self, req):
        return limits_views.ViewBuilderV10()


class LimitsControllerV11(LimitsController):
    def _get_view_builder(self, req):
        return limits_views.ViewBuilderV11()


class Limit(object):
    """
    Stores information about a limit for HTTP requets.
    """

    UNITS = {
        1: "SECOND",
        60: "MINUTE",
        60 * 60: "HOUR",
        60 * 60 * 24: "DAY",
    }

    def __init__(self, verb, uri, regex, value, unit):
        """
        Initialize a new `Limit`.

        @param verb: HTTP verb (POST, PUT, etc.)
        @param uri: Human-readable URI
        @param regex: Regular expression format for this limit
        @param value: Integer number of requests which can be made
        @param unit: Unit of measure for the value parameter
        """
        self.verb = verb
        self.uri = uri
        self.regex = regex
        self.value = int(value)
        self.unit = unit
        self.unit_string = self.display_unit().lower()
        self.remaining = int(value)

        if value <= 0:
            raise ValueError("Limit value must be > 0")

        self.last_request = None
        self.next_request = None

        self.water_level = 0
        self.capacity = self.unit
        self.request_value = float(self.capacity) / float(self.value)
        self.error_message = _("Only %(value)s %(verb)s request(s) can be "\
            "made to %(uri)s every %(unit_string)s." % self.__dict__)

    def __call__(self, verb, url):
        """
        Represents a call to this limit from a relevant request.

        @param verb: string http verb (POST, GET, etc.)
        @param url: string URL
        """
        if self.verb != verb or not re.match(self.regex, url):
            return

        now = self._get_time()

        if self.last_request is None:
            self.last_request = now

        leak_value = now - self.last_request

        self.water_level -= leak_value
        self.water_level = max(self.water_level, 0)
        self.water_level += self.request_value

        difference = self.water_level - self.capacity

        self.last_request = now

        if difference > 0:
            self.water_level -= self.request_value
            self.next_request = now + difference
            return difference

        cap = self.capacity
        water = self.water_level
        val = self.value

        self.remaining = math.floor(((cap - water) / cap) * val)
        self.next_request = now

    def _get_time(self):
        """Retrieve the current time. Broken out for testability."""
        return time.time()

    def display_unit(self):
        """Display the string name of the unit."""
        return self.UNITS.get(self.unit, "UNKNOWN")

    def display(self):
        """Return a useful representation of this class."""
        return {
            "verb": self.verb,
            "URI": self.uri,
            "regex": self.regex,
            "value": self.value,
            "remaining": int(self.remaining),
            "unit": self.display_unit(),
            "resetTime": int(self.next_request or self._get_time()),
        }

# "Limit" format is a dictionary with the HTTP verb, human-readable URI,
# a regular-expression to match, value and unit of measure (PER_DAY, etc.)

DEFAULT_LIMITS = [
    Limit("POST", "*", ".*", 10, PER_MINUTE),
    Limit("POST", "*/servers", "^/servers", 50, PER_DAY),
    Limit("PUT", "*", ".*", 10, PER_MINUTE),
    Limit("GET", "*changes-since*", ".*changes-since.*", 3, PER_MINUTE),
    Limit("DELETE", "*", ".*", 100, PER_MINUTE),
]


class RateLimitingMiddleware(Middleware):
    """
    Rate-limits requests passing through this middleware. All limit information
    is stored in memory for this implementation.
    """

    def __init__(self, application, limits=None):
        """
        Initialize new `RateLimitingMiddleware`, which wraps the given WSGI
        application and sets up the given limits.

        @param application: WSGI application to wrap
        @param limits: List of dictionaries describing limits
        """
        Middleware.__init__(self, application)
        self._limiter = Limiter(limits or DEFAULT_LIMITS)

    @wsgify(RequestClass=wsgi.Request)
    def __call__(self, req):
        """
        Represents a single call through this middleware. We should record the
        request if we have a limit relevant to it. If no limit is relevant to
        the request, ignore it.

        If the request should be rate limited, return a fault telling the user
        they are over the limit and need to retry later.
        """
        verb = req.method
        url = req.url
        context = req.environ.get("nova.context")

        if context:
            username = context.user_id
        else:
            username = None

        delay, error = self._limiter.check_for_delay(verb, url, username)

        if delay:
            msg = _("This request was rate-limited.")
            retry = time.time() + delay
            return faults.OverLimitFault(msg, error, retry)

        req.environ["nova.limits"] = self._limiter.get_limits(username)

        return self.application


class Limiter(object):
    """
    Rate-limit checking class which handles limits in memory.
    """

    def __init__(self, limits):
        """
        Initialize the new `Limiter`.

        @param limits: List of `Limit` objects
        """
        self.limits = copy.deepcopy(limits)
        self.levels = defaultdict(lambda: copy.deepcopy(limits))

    def get_limits(self, username=None):
        """
        Return the limits for a given user.
        """
        return [limit.display() for limit in self.levels[username]]

    def check_for_delay(self, verb, url, username=None):
        """
        Check the given verb/user/user triplet for limit.

        @return: Tuple of delay (in seconds) and error message (or None, None)
        """
        delays = []

        for limit in self.levels[username]:
            delay = limit(verb, url)
            if delay:
                delays.append((delay, limit.error_message))

        if delays:
            delays.sort()
            return delays[0]

        return None, None


class WsgiLimiter(object):
    """
    Rate-limit checking from a WSGI application. Uses an in-memory `Limiter`.

    To use:
        POST /<username> with JSON data such as:
        {
            "verb" : GET,
            "path" : "/servers"
        }

    and receive a 204 No Content, or a 403 Forbidden with an X-Wait-Seconds
    header containing the number of seconds to wait before the action would
    succeed.
    """

    def __init__(self, limits=None):
        """
        Initialize the new `WsgiLimiter`.

        @param limits: List of `Limit` objects
        """
        self._limiter = Limiter(limits or DEFAULT_LIMITS)

    @wsgify(RequestClass=wsgi.Request)
    def __call__(self, request):
        """
        Handles a call to this application. Returns 204 if the request is
        acceptable to the limiter, else a 403 is returned with a relevant
        header indicating when the request *will* succeed.
        """
        if request.method != "POST":
            raise webob.exc.HTTPMethodNotAllowed()

        try:
            info = dict(json.loads(request.body))
        except ValueError:
            raise webob.exc.HTTPBadRequest()

        username = request.path_info_pop()
        verb = info.get("verb")
        path = info.get("path")

        delay, error = self._limiter.check_for_delay(verb, path, username)

        if delay:
            headers = {"X-Wait-Seconds": "%.2f" % delay}
            return webob.exc.HTTPForbidden(headers=headers, explanation=error)
        else:
            return webob.exc.HTTPNoContent()


class WsgiLimiterProxy(object):
    """
    Rate-limit requests based on answers from a remote source.
    """

    def __init__(self, limiter_address):
        """
        Initialize the new `WsgiLimiterProxy`.

        @param limiter_address: IP/port combination of where to request limit
        """
        self.limiter_address = limiter_address

    def check_for_delay(self, verb, path, username=None):
        body = json.dumps({"verb": verb, "path": path})
        headers = {"Content-Type": "application/json"}

        conn = httplib.HTTPConnection(self.limiter_address)

        if username:
            conn.request("POST", "/%s" % (username), body, headers)
        else:
            conn.request("POST", "/", body, headers)

        resp = conn.getresponse()

        if 200 >= resp.status < 300:
            return None, None

        return resp.getheader("X-Wait-Seconds"), resp.read() or None<|MERGE_RESOLUTION|>--- conflicted
+++ resolved
@@ -33,11 +33,8 @@
 from nova import wsgi
 from nova.api.openstack import common
 from nova.api.openstack import faults
-<<<<<<< HEAD
 from nova.api.openstack.views import limits as limits_views
 from nova.wsgi import Controller
-=======
->>>>>>> a1db2db0
 from nova.wsgi import Middleware
 
 
