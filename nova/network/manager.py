--- conflicted
+++ resolved
@@ -292,114 +292,6 @@
         fixed_net = IPy.IP(cidr)
         fixed_net_v6 = IPy.IP(cidr_v6)
         significant_bits_v6 = 64
-        count = 1
-        for index in range(num_networks):
-            start = index * network_size
-            significant_bits = 32 - int(math.log(network_size, 2))
-            cidr = "%s/%s" % (fixed_net[start], significant_bits)
-            project_net = IPy.IP(cidr)
-            net = {}
-            net['bridge'] = FLAGS.flat_network_bridge
-            net['dns'] = FLAGS.flat_network_dns
-            net['cidr'] = cidr
-            net['netmask'] = str(project_net.netmask())
-            net['gateway'] = str(project_net[1])
-            net['broadcast'] = str(project_net.broadcast())
-            net['dhcp_start'] = str(project_net[2])
-            if num_networks > 1:
-                net['label'] = "%s_%d" % (label, count)
-            else:
-                net['label'] = label
-            count += 1
-
-            if(FLAGS.use_ipv6):
-                cidr_v6 = "%s/%s" % (fixed_net_v6[0], significant_bits_v6)
-                net['cidr_v6'] = cidr_v6
-
-            network_ref = self.db.network_create_safe(context, net)
-
-            if network_ref:
-                self._create_fixed_ips(context, network_ref['id'])
-
-    @property
-    def _bottom_reserved_ips(self):  # pylint: disable-msg=R0201
-        """Number of reserved ips at the bottom of the range."""
-        return 2  # network, gateway
-
-    @property
-    def _top_reserved_ips(self):  # pylint: disable-msg=R0201
-        """Number of reserved ips at the top of the range."""
-        return 1  # broadcast
-
-    def _create_fixed_ips(self, context, network_id):
-        """Create all fixed ips for network."""
-        network_ref = self.db.network_get(context, network_id)
-        # NOTE(vish): Should these be properties of the network as opposed
-        #             to properties of the manager class?
-        bottom_reserved = self._bottom_reserved_ips
-        top_reserved = self._top_reserved_ips
-        project_net = IPy.IP(network_ref['cidr'])
-        num_ips = len(project_net)
-        for index in range(num_ips):
-            address = str(project_net[index])
-            if index < bottom_reserved or num_ips - index < top_reserved:
-                reserved = True
-            else:
-                reserved = False
-            self.db.fixed_ip_create(context, {'network_id': network_id,
-                                              'address': address,
-                                              'reserved': reserved})
-
-
-class FlatManager(NetworkManager):
-    """Basic network where no vlans are used.
-
-    FlatManager does not do any bridge or vlan creation.  The user is
-    responsible for setting up whatever bridge is specified in
-    flat_network_bridge (br100 by default).  This bridge needs to be created
-    on all compute hosts.
-
-    The idea is to create a single network for the host with a command like:
-    nova-manage network create 192.168.0.0/24 1 256. Creating multiple
-    networks for for one manager is currently not supported, but could be
-    added by modifying allocate_fixed_ip and get_network to get the a network
-    with new logic instead of network_get_by_bridge. Arbitrary lists of
-    addresses in a single network can be accomplished with manual db editing.
-
-    If flat_injected is True, the compute host will attempt to inject network
-    config into the guest.  It attempts to modify /etc/network/interfaces and
-    currently only works on debian based systems. To support a wider range of
-    OSes, some other method may need to be devised to let the guest know which
-    ip it should be using so that it can configure itself. Perhaps an attached
-    disk or serial device with configuration info.
-
-    Metadata forwarding must be handled by the gateway, and since nova does
-    not do any setup in this mode, it must be done manually.  Requests to
-    169.254.169.254 port 80 will need to be forwarded to the api server.
-    """
-    timeout_fixed_ips = False
-
-    def init_host(self):
-        """Do any initialization that needs to be run if this is a
-        standalone service.
-        """
-        #Fix for bug 723298 - do not call init_host on superclass
-        #Following code has been copied for NetworkManager.init_host
-        ctxt = context.get_admin_context()
-        for network in self.db.host_get_networks(ctxt, self.host):
-            self._on_set_network_host(ctxt, network['id'])
-
-    def setup_compute_network(self, context, instance_id):
-        """Network is created manually."""
-        pass
-
-<<<<<<< HEAD
-    def create_networks(self, context, cidr, num_networks, network_size,
-                        cidr_v6, label, *args, **kwargs):
-        """Create networks based on parameters."""
-        fixed_net = IPy.IP(cidr)
-        fixed_net_v6 = IPy.IP(cidr_v6)
-        significant_bits_v6 = 64
         network_size_v6 = 1 << 64
         count = 1
         for index in range(num_networks):
@@ -435,39 +327,86 @@
             if network_ref:
                 self._create_fixed_ips(context, network_ref['id'])
 
-    def get_network_host(self, context):
-        """Get the network host for the current context."""
-        network_ref = self.db.network_get_by_bridge(context,
-                                                    FLAGS.flat_network_bridge)
-        # NOTE(vish): If the network has no host, use the network_host flag.
-        #             This could eventually be a a db lookup of some sort, but
-        #             a flag is easy to handle for now.
-        host = network_ref['host']
-        if not host:
-            topic = self.db.queue_get_for(context,
-                                          FLAGS.network_topic,
-                                          FLAGS.network_host)
-            if FLAGS.fake_call:
-                return self.set_network_host(context, network_ref['id'])
-            host = rpc.call(context,
-                            FLAGS.network_topic,
-                            {"method": "set_network_host",
-                             "args": {"network_id": network_ref['id']}})
-        return host
-
-=======
->>>>>>> 458bf968
+    @property
+    def _bottom_reserved_ips(self):  # pylint: disable-msg=R0201
+        """Number of reserved ips at the bottom of the range."""
+        return 2  # network, gateway
+
+    @property
+    def _top_reserved_ips(self):  # pylint: disable-msg=R0201
+        """Number of reserved ips at the top of the range."""
+        return 1  # broadcast
+
+    def _create_fixed_ips(self, context, network_id):
+        """Create all fixed ips for network."""
+        network_ref = self.db.network_get(context, network_id)
+        # NOTE(vish): Should these be properties of the network as opposed
+        #             to properties of the manager class?
+        bottom_reserved = self._bottom_reserved_ips
+        top_reserved = self._top_reserved_ips
+        project_net = IPy.IP(network_ref['cidr'])
+        num_ips = len(project_net)
+        for index in range(num_ips):
+            address = str(project_net[index])
+            if index < bottom_reserved or num_ips - index < top_reserved:
+                reserved = True
+            else:
+                reserved = False
+            self.db.fixed_ip_create(context, {'network_id': network_id,
+                                              'address': address,
+                                              'reserved': reserved})
+
+
+class FlatManager(NetworkManager):
+    """Basic network where no vlans are used.
+
+    FlatManager does not do any bridge or vlan creation.  The user is
+    responsible for setting up whatever bridge is specified in
+    flat_network_bridge (br100 by default).  This bridge needs to be created
+    on all compute hosts.
+
+    The idea is to create a single network for the host with a command like:
+    nova-manage network create 192.168.0.0/24 1 256. Creating multiple
+    networks for for one manager is currently not supported, but could be
+    added by modifying allocate_fixed_ip and get_network to get the a network
+    with new logic instead of network_get_by_bridge. Arbitrary lists of
+    addresses in a single network can be accomplished with manual db editing.
+
+    If flat_injected is True, the compute host will attempt to inject network
+    config into the guest.  It attempts to modify /etc/network/interfaces and
+    currently only works on debian based systems. To support a wider range of
+    OSes, some other method may need to be devised to let the guest know which
+    ip it should be using so that it can configure itself. Perhaps an attached
+    disk or serial device with configuration info.
+
+    Metadata forwarding must be handled by the gateway, and since nova does
+    not do any setup in this mode, it must be done manually.  Requests to
+    169.254.169.254 port 80 will need to be forwarded to the api server.
+    """
+    timeout_fixed_ips = False
+
+    def init_host(self):
+        """Do any initialization that needs to be run if this is a
+        standalone service.
+        """
+        #Fix for bug 723298 - do not call init_host on superclass
+        #Following code has been copied for NetworkManager.init_host
+        ctxt = context.get_admin_context()
+        for network in self.db.host_get_networks(ctxt, self.host):
+            self._on_set_network_host(ctxt, network['id'])
+
+    def setup_compute_network(self, context, instance_id):
+        """Network is created manually."""
+        pass
+
     def _on_set_network_host(self, context, network_id):
         """Called when this host becomes the host for a network."""
         net = {}
         net['injected'] = FLAGS.flat_injected
         net['dns'] = FLAGS.flat_network_dns
-
-        if not FLAGS.fake_network:
-            if(FLAGS.use_ipv6):
-                net['gateway_v6'] = \
+        if(FLAGS.use_ipv6):
+            net['gateway_v6'] = \
                              utils.get_my_linklocal(FLAGS.flat_network_bridge)
-
         self.db.network_update(context, network_id, net)
 
     def allocate_floating_ip(self, context, project_id):
