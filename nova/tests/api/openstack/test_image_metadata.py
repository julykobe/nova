--- conflicted
+++ resolved
@@ -250,208 +250,4 @@
         req.body = '{"meta": {"blah": "blah"}}'
         req.headers["content-type"] = "application/json"
         res = req.get_response(fakes.wsgi_app())
-<<<<<<< HEAD
-        self.assertEqual(400, res.status_int)
-=======
-        self.assertEqual(400, res.status_int)
-
-
-class ImageMetadataXMLDeserializationTest(test.TestCase):
-
-    deserializer = openstack.image_metadata.ImageMetadataXMLDeserializer()
-
-    def test_create(self):
-        request_body = """
-        <metadata xmlns="http://docs.openstack.org/compute/api/v1.1">
-            <meta key='123'>asdf</meta>
-            <meta key='567'>jkl;</meta>
-        </metadata>"""
-        output = self.deserializer.deserialize(request_body, 'create')
-        expected = {"body": {"metadata": {"123": "asdf", "567": "jkl;"}}}
-        self.assertEquals(output, expected)
-
-    def test_create_empty(self):
-        request_body = """
-        <metadata xmlns="http://docs.openstack.org/compute/api/v1.1"/>"""
-        output = self.deserializer.deserialize(request_body, 'create')
-        expected = {"body": {"metadata": {}}}
-        self.assertEquals(output, expected)
-
-    def test_update_all(self):
-        request_body = """
-        <metadata xmlns="http://docs.openstack.org/compute/api/v1.1">
-            <meta key='123'>asdf</meta>
-            <meta key='567'>jkl;</meta>
-        </metadata>"""
-        output = self.deserializer.deserialize(request_body, 'update_all')
-        expected = {"body": {"metadata": {"123": "asdf", "567": "jkl;"}}}
-        self.assertEquals(output, expected)
-
-    def test_update(self):
-        request_body = """
-        <meta xmlns="http://docs.openstack.org/compute/api/v1.1"
-              key='123'>asdf</meta>"""
-        output = self.deserializer.deserialize(request_body, 'update')
-        expected = {"body": {"meta": {"123": "asdf"}}}
-        self.assertEquals(output, expected)
-
-
-class ImageMetadataXMLSerializationTest(test.TestCase):
-
-    def test_index(self):
-        serializer = openstack.image_metadata.ImageMetadataXMLSerializer()
-        fixture = {
-            'metadata': {
-                'one': 'two',
-                'three': 'four',
-            },
-        }
-        output = serializer.serialize(fixture, 'index')
-        actual = minidom.parseString(output.replace("  ", ""))
-
-        expected = minidom.parseString("""
-            <metadata xmlns="http://docs.openstack.org/compute/api/v1.1">
-                <meta key="three">
-                    four
-                </meta>
-                <meta key="one">
-                    two
-                </meta>
-            </metadata>
-        """.replace("  ", ""))
-
-        self.assertEqual(expected.toxml(), actual.toxml())
-
-    def test_index_null(self):
-        serializer = openstack.image_metadata.ImageMetadataXMLSerializer()
-        fixture = {
-            'metadata': {
-                None: None,
-            },
-        }
-        output = serializer.serialize(fixture, 'index')
-        actual = minidom.parseString(output.replace("  ", ""))
-
-        expected = minidom.parseString("""
-            <metadata xmlns="http://docs.openstack.org/compute/api/v1.1">
-                <meta key="None">
-                    None
-                </meta>
-            </metadata>
-        """.replace("  ", ""))
-
-        self.assertEqual(expected.toxml(), actual.toxml())
-
-    def test_index_unicode(self):
-        serializer = openstack.image_metadata.ImageMetadataXMLSerializer()
-        fixture = {
-            'metadata': {
-                u'three': u'Jos\xe9',
-            },
-        }
-        output = serializer.serialize(fixture, 'index')
-        actual = minidom.parseString(output.replace("  ", ""))
-
-        expected = minidom.parseString(u"""
-            <metadata xmlns="http://docs.openstack.org/compute/api/v1.1">
-                <meta key="three">
-                    Jos\xe9
-                </meta>
-            </metadata>
-        """.encode("UTF-8").replace("  ", ""))
-
-        self.assertEqual(expected.toxml(), actual.toxml())
-
-    def test_show(self):
-        serializer = openstack.image_metadata.ImageMetadataXMLSerializer()
-        fixture = {
-            'meta': {
-                'one': 'two',
-            },
-        }
-        output = serializer.serialize(fixture, 'show')
-        actual = minidom.parseString(output.replace("  ", ""))
-
-        expected = minidom.parseString("""
-            <meta xmlns="http://docs.openstack.org/compute/api/v1.1" key="one">
-                two
-            </meta>
-        """.replace("  ", ""))
-
-        self.assertEqual(expected.toxml(), actual.toxml())
-
-    def test_update_all(self):
-        serializer = openstack.image_metadata.ImageMetadataXMLSerializer()
-        fixture = {
-            'metadata': {
-                'key6': 'value6',
-                'key4': 'value4',
-            },
-        }
-        output = serializer.serialize(fixture, 'update_all')
-        actual = minidom.parseString(output.replace("  ", ""))
-
-        expected = minidom.parseString("""
-            <metadata xmlns="http://docs.openstack.org/compute/api/v1.1">
-                <meta key="key6">
-                    value6
-                </meta>
-                <meta key="key4">
-                    value4
-                </meta>
-            </metadata>
-        """.replace("  ", ""))
-
-        self.assertEqual(expected.toxml(), actual.toxml())
-
-    def test_update_item(self):
-        serializer = openstack.image_metadata.ImageMetadataXMLSerializer()
-        fixture = {
-            'meta': {
-                'one': 'two',
-            },
-        }
-        output = serializer.serialize(fixture, 'update')
-        actual = minidom.parseString(output.replace("  ", ""))
-
-        expected = minidom.parseString("""
-            <meta xmlns="http://docs.openstack.org/compute/api/v1.1" key="one">
-                two
-            </meta>
-        """.replace("  ", ""))
-
-        self.assertEqual(expected.toxml(), actual.toxml())
-
-    def test_create(self):
-        serializer = openstack.image_metadata.ImageMetadataXMLSerializer()
-        fixture = {
-            'metadata': {
-                'key9': 'value9',
-                'key2': 'value2',
-                'key1': 'value1',
-            },
-        }
-        output = serializer.serialize(fixture, 'create')
-        actual = minidom.parseString(output.replace("  ", ""))
-
-        expected = minidom.parseString("""
-            <metadata xmlns="http://docs.openstack.org/compute/api/v1.1">
-                <meta key="key2">
-                    value2
-                </meta>
-                <meta key="key9">
-                    value9
-                </meta>
-                <meta key="key1">
-                    value1
-                </meta>
-            </metadata>
-        """.replace("  ", ""))
-
-        self.assertEqual(expected.toxml(), actual.toxml())
-
-    def test_delete(self):
-        serializer = openstack.image_metadata.ImageMetadataXMLSerializer()
-        output = serializer.serialize(None, 'delete')
-        self.assertEqual(output, '')
->>>>>>> 986da4b2
+        self.assertEqual(400, res.status_int)