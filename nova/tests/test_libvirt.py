--- conflicted
+++ resolved
@@ -164,14 +164,6 @@
         self.call_libvirt_dependant_setup = False
         self.test_ip = '10.11.12.13'
 
-<<<<<<< HEAD
-    def tearDown(self):
-        self.manager.delete_project(self.project)
-        self.manager.delete_user(self.user)
-        super(LibvirtConnTestCase, self).tearDown()
-
-=======
->>>>>>> 787913dd
     test_instance = {'memory_kb':     '1024000',
                      'basepath':      '/some/path',
                      'bridge_name':   'br100',
@@ -228,11 +220,7 @@
                     'mac_address': 'fake',
                     'ip_address': 'fake',
                     'dhcp_server': 'fake',
-<<<<<<< HEAD
-                    'extra_params': 'fake'
-=======
                     'extra_params': 'fake',
->>>>>>> 787913dd
                 }
 
         # Creating mocks
@@ -733,8 +721,6 @@
         db.volume_destroy(self.context, volume_ref['id'])
         db.instance_destroy(self.context, instance_ref['id'])
 
-<<<<<<< HEAD
-=======
     def test_pre_block_migration_works_correctly(self):
         """Confirms pre_block_migration works correctly."""
 
@@ -824,7 +810,6 @@
 
         db.instance_destroy(self.context, instance_ref['id'])
 
->>>>>>> 787913dd
     def test_spawn_with_network_info(self):
         # Skip if non-libvirt environment
         if not self.lazy_load_library_exists():
@@ -999,15 +984,11 @@
 
     def test_static_filters(self):
         instance_ref = self._create_instance_ref()
-<<<<<<< HEAD
-        _setup_networking(instance_ref['id'], self.test_ip)
-=======
         src_instance_ref = self._create_instance_ref()
         src_ip = '10.11.12.14'
         src_mac = '56:12:12:12:12:13'
         _setup_networking(instance_ref['id'], self.test_ip, src_mac)
         _setup_networking(src_instance_ref['id'], src_ip)
->>>>>>> 787913dd
 
         admin_ctxt = context.get_admin_context()
         secgroup = db.security_group_create(admin_ctxt,
@@ -1188,20 +1169,12 @@
         instance_ref = self._create_instance_ref()
 
         _setup_networking(instance_ref['id'], self.test_ip)
-<<<<<<< HEAD
-        self.fw.setup_basic_filtering(instance_ref)
-        self.fw.prepare_instance_filter(instance_ref)
-        self.fw.apply_instance_filter(instance_ref)
-        original_filter_count = len(fakefilter.filters)
-        self.fw.unfilter_instance(instance_ref)
-=======
         network_info = _create_network_info()
         self.fw.setup_basic_filtering(instance_ref, network_info)
         self.fw.prepare_instance_filter(instance_ref, network_info)
         self.fw.apply_instance_filter(instance_ref, network_info)
         original_filter_count = len(fakefilter.filters)
         self.fw.unfilter_instance(instance_ref, network_info)
->>>>>>> 787913dd
 
         # should undefine just the instance filter
         self.assertEqual(original_filter_count - len(fakefilter.filters), 1)
@@ -1211,10 +1184,6 @@
     def test_provider_firewall_rules(self):
         # setup basic instance data
         instance_ref = self._create_instance_ref()
-<<<<<<< HEAD
-        nw_info = _create_network_info(1)
-=======
->>>>>>> 787913dd
         _setup_networking(instance_ref['id'], self.test_ip)
         # FRAGILE: peeks at how the firewall names chains
         chain_name = 'inst-%s' % instance_ref['id']
@@ -1405,11 +1374,7 @@
 
         def _ensure_all_called():
             instance_filter = 'nova-instance-%s-%s' % (instance_ref['name'],
-<<<<<<< HEAD
-                                                       '561212121212')
-=======
                                                        'fake')
->>>>>>> 787913dd
             secgroup_filter = 'nova-secgroup-%s' % self.security_group['id']
             for required in [secgroup_filter, 'allow-dhcp-server',
                              'no-arp-spoofing', 'no-ip-spoofing',
@@ -1459,16 +1424,10 @@
         instance = db.instance_get(self.context, inst_id)
 
         _setup_networking(instance_ref['id'], self.test_ip)
-<<<<<<< HEAD
-        self.fw.setup_basic_filtering(instance)
-        self.fw.prepare_instance_filter(instance)
-        self.fw.apply_instance_filter(instance)
-=======
         network_info = _create_network_info()
         self.fw.setup_basic_filtering(instance, network_info)
         self.fw.prepare_instance_filter(instance, network_info)
         self.fw.apply_instance_filter(instance, network_info)
->>>>>>> 787913dd
         original_filter_count = len(fakefilter.filters)
         self.fw.unfilter_instance(instance, network_info)
 
