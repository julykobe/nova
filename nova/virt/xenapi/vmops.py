--- conflicted
+++ resolved
@@ -1031,23 +1031,13 @@
         # TODO: implement this!
         return 'http://fakeajaxconsole/fake_url'
 
-<<<<<<< HEAD
-    def set_host_powerstate(self, host, state):
-        """Reboots or shuts down the host."""
-        args = {"state": json.dumps(state)}
-        methods = {"reboot": "host_reboot", "shutdown": "host_shutdown"}
-        json_resp = self._call_xenhost(methods[state], args)
-        resp = json.loads(json_resp)
-        return resp["powerstate"]
-=======
     def host_power_action(self, host, action):
-        """Reboots or shuts down the host."""
+        """Reboots, shuts down or powers up the host."""
         args = {"action": json.dumps(action)}
         methods = {"reboot": "host_reboot", "shutdown": "host_shutdown"}
         json_resp = self._call_xenhost(methods[action], args)
         resp = json.loads(json_resp)
         return resp["power_action"]
->>>>>>> dcac4bc6
 
     def set_host_enabled(self, host, enabled):
         """Sets the specified host's ability to accept new instances."""
