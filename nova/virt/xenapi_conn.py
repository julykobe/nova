--- conflicted
+++ resolved
@@ -242,11 +242,7 @@
             status = self._session.xenapi.task.get_status(task)
             action = dict(
                 instance_id=int(id),
-<<<<<<< HEAD
                 action=name[0:255],  # Ensure action is never > 255
-=======
-                action=name,
->>>>>>> ac6fd229
                 error=None)
             if status == "pending":
                 return
